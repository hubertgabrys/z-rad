import logging

import numpy as np
<<<<<<< HEAD

=======
import logging
from exception import MyException
>>>>>>> bf390bbb

class Matrix(object):
    def __init__(self, imap, rs_type, structure, map_name, XcontourPoints, YcontourPoints, Xcontour_WPoints,
                 Ycontour_WPoints, Xcontour_Rec, Ycontour_Rec, columns, rows, HUmin, HUmax, binSize, bits,
                 outlier_correction, HUmask, cropStructure={"crop": False}):
        """ fill the contour matrix with values from the image - including discretization
            matrix - matrix with discretized entries
            matrix_true - matrix with original values for first-order statistics"""
        self.logger = logging.getLogger(__name__)
        self.logger.info("Read in Data into ROIMatrix")
        matrix = []
        lymin = []
        lymax = []
        lxmin = []
        lxmax = []
        v = []
        try:
            if structure != 'none':  # if the structure is defined

                # searching for the matrix size in 3D
                if rs_type == 1:  # original vs wavelet
                    Xcontour = XcontourPoints
                    Ycontour = YcontourPoints
                else:
                    Xcontour = Xcontour_WPoints
                    Ycontour = Ycontour_WPoints

                # set minx, miny, minz, maxx, maxy, maxz in the matrix
                for i in range(len(Xcontour)):  # slices
                    ymins = []
                    ymaxs = []
                    xmins = []
                    xmaxs = []
                    for j in range(len(Xcontour[i])):  # sub-structures in the slice
                        if len(Ycontour[i][j]) != 0:
                            ymins.append(np.min(Ycontour[i][j]))
                            ymaxs.append(np.max(Ycontour[i][j]))
                            xmins.append(np.min(Xcontour[i][j]))
                            xmaxs.append(np.max(Xcontour[i][j]))
                            for k in range(len(Xcontour[i][j])):
                                v.append(imap[i][Ycontour[i][j][k]][Xcontour[i][j][k]])
                    try:
                        lymin.append(np.min(ymins))
                    except ValueError:  # in case of an empty slice
                        pass
                    try:
                        lymax.append(np.max(ymaxs))
                    except ValueError:
                        pass
                    try:
                        lxmin.append(np.min(xmins))
                    except ValueError:
                        pass
                    try:
                        lxmax.append(np.max(xmaxs))
                    except ValueError:
                        pass

                # add margin if local radiomics is computed including healthy tissue (2 voxels)
                ymin = np.min(lymin) - 2
                ymax = np.max(lymax) + 2
                xmin = np.min(lxmin) - 2
                xmax = np.max(lxmax) + 2
                self.logger.info("ymin {}, ymax {}, xmax {}, xmin {}".format(ymin, ymax, xmin, xmax))
                if xmin < 0:
                    xmin = 0
                if xmax >= columns:
                    xmax = columns
                if ymin < 0:
                    ymin = 0
                if ymax >= rows:
                    ymax = rows
                del lymin
                del lymax
                del lxmin
                del lxmax

                # for the outlier correction, first remove values outside of HU range (for CT only) and then calccuate
                # standard deviation

                ind = np.where(np.isnan(np.array(v)))[0]
                for j in range(1, len(ind) + 1):
                    v.pop(ind[-j])

                # no parameter for outlier correction!
                if (HUmin != 'none' and rs_type != 0) or (cropStructure["crop"] and rs_type != 0):
                    print("***** outlier correction for CT ********")
                    ind = np.where(np.array(v) < HUmin)[0]
                    for j in range(1, len(ind) + 1):
                        v.pop(ind[-j])
                    ind = np.where(np.array(v) > HUmax)[0]
                    for j in range(1, len(ind) + 1):
                        v.pop(ind[-j])
                vmin = np.min(v)
                vmax = np.max(v)
                vmean = np.mean(v)
                vsd = np.std(v)
                v_out_low = vmean - 3 * vsd
                v_out_high = vmean + 3 * vsd
            else:  # no structure, analyse full image
                xmin = 0
                xmax = columns - 1
                ymin = 0
                ymax = rows - 1
                vmin = np.nanmin(imap)
                vmax = np.nanmax(imap)

            # placing nan in all places in the matrix
            # creating the matrix to fill it with points of the structure, y rows, x columns
            m = np.zeros([ymax - ymin + 1, xmax - xmin + 1])
            for im in range(len(m)):
                for jm in range(len(m[im])):
                    m[im][jm] = np.nan

            matrix = []  # matrix with discretizd values
            matrix_full = []  # matrix with discretizd values but not cut to the ROI
            matrix_true = []  # matrix with real image values
            matrix_rec = []

            if structure != 'none':  # if the structure to be anaylsed was defined
                self.logger.info("Vmin, Vmax " + ", ".join(map(str, (round(vmin, 3), round(vmax, 3)))))

                for n in range(len(Xcontour)):
                    matrix.append(m.copy())
                    matrix_true.append(m.copy())
                    matrix_full.append(m.copy())
                    matrix_rec.append(m.copy())

                if bits == '':  # fixed bin defined
                    if map_name == 'MTT':
                        # as the range of relative MTT is normally much grater than range of BV and BF
                        interval = binSize * 10
                    else:
                        interval = binSize
                    n_bits = int((vmax - vmin) // interval + 1)  # calculate corresponding number of bins
                else:  # fixed number of bin defined
                    interval = round((vmax-vmin)/(bits-1), 2)
                    if vmin + (bits-1)*interval < vmax:
                        interval = interval+0.01 # problems with rounding, for example the number 0.1249 would be rounderd to 0.12
                        if vmin + (bits-1)*interval < vmax:
                            MyException('Problem with rounding precision, increase rounding precision of the interval in ROImatrix')
                            raise StopIteration
                    if interval == 0: #in case the image is homogenous after the filtering
                        interval = 0.01 
                    n_bits = bits
                self.logger.info('n bins, interval ' + ", ".join(map(str, (n_bits, interval))))

                for i in range(len(Xcontour)):  # slices
                    for j in range(len(Xcontour[i])):  # sub-structures in the slice
                        for k in range(len(Xcontour[i][j])):  # each point
                            try:
                                # first row, second column, changing to bits channels as in co-ocurence matrix we have
                                # only the channels channels
                                matrix[i][Ycontour[i][j][k] - ymin][Xcontour[i][j][k] - xmin] = int(
                                    (imap[i][Ycontour[i][j][k]][Xcontour[i][j][k]] - vmin) / interval)
                                # first row, second column, changing to bits channels as in co-ocurence matrix we have
                                # only the channels channels
                                matrix_true[i][Ycontour[i][j][k] - ymin][Xcontour[i][j][k] - xmin] = imap[i][Ycontour[i][j][k]][Xcontour[i][j][k]]
                            except ValueError:  # in case of nan
                                pass

                for i in range(len(imap)):  # slices
                    for j in range(ymin, ymax + 1):  # rows
                        for k in range(xmin, xmax + 1):  # columns
                            try:  # each point
                                # first row, second column, changing to bits channels as in co-ocurence matrix we have
                                # only the channels channels
                                matrix_full[i][j - ymin][k - xmin] = int((imap[i][j][k] - vmin) / interval)
                            except ValueError:  # in case of nan
                                pass

                # define the recurrence place
                if Xcontour_Rec != []:
                    for i in range(len(Xcontour_Rec)):  # slices
                        for j in range(len(Xcontour_Rec[i])):  # sub-structures in the slice
                            for k in range(len(Xcontour_Rec[i][j])):  # each point
                                try:
                                    # first row, second column, changing to bits channels as in co-ocurence matrix we
                                    # have only the channels channels
                                    matrix_rec[i][Ycontour_Rec[i][j][k] - ymin][Xcontour_Rec[i][j][k] - xmin] = int(
                                        (imap[i][Ycontour_Rec[i][j][k]][Xcontour_Rec[i][j][k]] - vmin) / interval)
                                except ValueError:  # in case of nan
                                    pass

            else:  # no structure defined
                self.logger.info("Vmin, Vmax " + ", ".join(map(str, (vmin, vmax))))
                for n in range(len(imap)):
                    matrix.append(m.copy())
                    matrix_true.append(m.copy())

                if bits == '':  # fixed bin defined
                    if map_name == 'MTT':
                        # as the range of relative MTT is normally much grater than range of BV and BF
                        interval = binSize * 10
                    else:
                        interval = binSize
<<<<<<< HEAD
                    n_bits = int((vmax-vmin)//interval + 1)  # calculate corresponding number of bins
                else:  # fixed number of bin defined
                    interval = round((vmax-vmin)/(bits-1), 2)
=======
                    n_bits = int((vmax-vmin)//interval + 1)  # calcuate corresponding number of bins
                else: #fixed number of bin defined
                    interval = round((vmax-vmin)/(bits-1), 2)
                    if vmin + (bits-1)*interval < vmax:
                        interval = interval+0.01 # problems with rounding, for example the number 0.1249 would be rounderd to 0.12
                        if vmin + (bits-1)*interval < vmax:
                            MyException('Problem with rounding precision, increase rounding precision of the interval in ROImatrix')
                            raise StopIteration
                    if interval == 0: #in case the image is homogenous after the filtering
                        interval = 0.01 
>>>>>>> bf390bbb
                    n_bits = bits
                self.logger.info('n bins, interval ' + ", ".join(map(str, (n_bits, interval))))

                for i in range(len(imap)):  # slices
                    for j in range(len(imap[i])):  # rows
                        for k in range(len(imap[i][j])):  # columns
                            try:  # each point
                                # first row, second column, changing to bits channels as in co-occurrence matrix we have
                                # only the channels channels
                                matrix[i][j - ymin][k - xmin] = int((imap[i][j][k] - vmin) / interval)
                                # first row, second column, changing to bits channels as in co-occurrence matrix we have
                                # only the channels channels
                                matrix_true[i][j - ymin][k - xmin] = imap[i][j][k]
                            except ValueError:  # in case of nan
                                pass

            matrix = np.array(matrix)
            matrix_true = np.array(matrix_true)
            matrix_full = np.array(matrix_full)
            matrix_rec = np.array(matrix_rec)

            # if there are constrains for HU in CT
            # crop structures CT has HU range but PET not!
            if HUmin != 'none':
                if rs_type != 0:  # used for original image and LLL filter

                    ind_min = np.where(matrix_true < HUmin)
                    ind_max = np.where(matrix_true > HUmax)
                    matrix_true[ind_min] = np.nan
                    matrix_true[ind_max] = np.nan
                    matrix[ind_min] = np.nan
                    matrix[ind_max] = np.nan
                    matrix_full[ind_min] = np.nan
                    matrix_full[ind_max] = np.nan
                    matrix_rec[ind_min] = np.nan
                    matrix_rec[ind_max] = np.nan
                    print("rs_type", rs_type, " matrix_true", matrix_true.shape)
                    if rs_type == 2:
                        self.HUmask = [ind_min, ind_max]
                    elif rs_type == 1 and cropStructure["crop"] == True:
                        self.HUmask = [ind_min, ind_max]
                    else:
                        self.HUmask = []
                        # if cropStructure["crop"]:
                        # print self.HUmask
                #                    print "Hu mask min bound: min index in x,y,z", np.amin(self.HUmask[0][0]), np.amin(self.HUmask[0][1]), np.amin(self.HUmask[0][2])
                #                    print "Hu mask min bound: max index in x,y,z", np.amax(self.HUmask[0][0]), np.amax(self.HUmask[0][1]), np.amax(self.HUmask[0][2])
                #                    print "Hu mask max bound: min index in x,y,z", np.amin(self.HUmask[1][0]), np.amin(self.HUmask[1][1]), np.amin(self.HUmask[1][2])
                #                    print "Hu mask max bound: max index in x,y,z", np.amax(self.HUmask[1][0]), np.amax(self.HUmask[1][1]), np.amax(self.HUmask[1][2])
                else:
                    matrix_true[HUmask[0]] = np.nan
                    matrix_true[HUmask[1]] = np.nan
                    matrix[HUmask[0]] = np.nan
                    matrix[HUmask[1]] = np.nan
                    matrix_full[HUmask[0]] = np.nan
                    matrix_full[HUmask[1]] = np.nan
                    matrix_rec[HUmask[0]] = np.nan
                    matrix_rec[HUmask[1]] = np.nan
                    self.HUmask = HUmask
            else:
                if cropStructure["crop"] and HUmin != 'none':
                    matrix_true[HUmask[0]] = np.nan
                    matrix_true[HUmask[1]] = np.nan
                    matrix[HUmask[0]] = np.nan
                    matrix[HUmask[1]] = np.nan
                    matrix_full[HUmask[0]] = np.nan
                    matrix_full[HUmask[1]] = np.nan
                    matrix_rec[HUmask[0]] = np.nan
                    matrix_rec[HUmask[1]] = np.nan
                self.HUmask = HUmask

            # cut the matrix in z direction to remove empty slices
            zind = np.where(~np.isnan(matrix))[0]
            zmin = np.min(zind) - 2
            zmax = np.max(zind) + 2
            if zmin < 0:
                zmin = 0
            if zmax >= len(matrix):
                zmax = len(matrix) - 1

            matrix = matrix[zmin:zmax + 1]
            matrix_true = matrix_true[zmin:zmax + 1]
            matrix_full = matrix_full[zmin:zmax + 1]
            matrix_rec = matrix_rec[zmin:zmax + 1]

            # correct for outliers
            if outlier_correction:
                ind_min = np.where(matrix_true < v_out_low)
                ind_max = np.where(matrix_true > v_out_high)
                matrix_true[ind_min] = np.nan
                matrix_true[ind_max] = np.nan
                matrix[ind_min] = np.nan
                matrix[ind_max] = np.nan
                vmin = np.min(matrix_true[np.where(~np.isnan(matrix_true))])
                vmax = np.max(matrix_true[np.where(~np.isnan(matrix_true))])

            self.matrix = matrix
            self.interval = interval
            self.norm_points = len(np.where(~np.isnan(matrix))[0])
            self.matrix_true = matrix_true
            self.matrix_full = matrix_full
            self.matrix_rec = matrix_rec
            self.n_bits = n_bits
            self.vmin = vmin
            self.vmax = vmax

        except ValueError:
            print('roi value')
            if structure != 'none' and Xcontour == '':
                self.n_bits = 'too small contour'
            else:
                self.n_bits = 'values out of range'
            self.matrix = []
            self.interval = ''
            self.norm_points = 0
            self.matrix_true = []
            self.matrix_full = []
            self.matrix_rec = []
            self.HUmask = []
            self.vmin = 0
            self.vmax = 0
        except IndexError:
            print('roi index')
            if HUmask == []:
                self.n_bits = 'values out of range'
            self.matrix = []
            self.interval = ''
            self.norm_points = 0
            self.matrix_true = []
            self.matrix_full = []
            self.matrix_rec = []
            self.HUmask = []
            self.vmin = 0
            self.vmax = 0<|MERGE_RESOLUTION|>--- conflicted
+++ resolved
@@ -1,12 +1,9 @@
 import logging
 
 import numpy as np
-<<<<<<< HEAD
-
-=======
-import logging
+
 from exception import MyException
->>>>>>> bf390bbb
+
 
 class Matrix(object):
     def __init__(self, imap, rs_type, structure, map_name, XcontourPoints, YcontourPoints, Xcontour_WPoints,
@@ -184,7 +181,7 @@
                         for j in range(len(Xcontour_Rec[i])):  # sub-structures in the slice
                             for k in range(len(Xcontour_Rec[i][j])):  # each point
                                 try:
-                                    # first row, second column, changing to bits channels as in co-ocurence matrix we
+                                    # first row, second column, changing to bits channels as in co-occurence matrix we
                                     # have only the channels channels
                                     matrix_rec[i][Ycontour_Rec[i][j][k] - ymin][Xcontour_Rec[i][j][k] - xmin] = int(
                                         (imap[i][Ycontour_Rec[i][j][k]][Xcontour_Rec[i][j][k]] - vmin) / interval)
@@ -203,22 +200,19 @@
                         interval = binSize * 10
                     else:
                         interval = binSize
-<<<<<<< HEAD
-                    n_bits = int((vmax-vmin)//interval + 1)  # calculate corresponding number of bins
+
+                    n_bits = int((vmax-vmin) // interval + 1)  # calculate corresponding number of bins
                 else:  # fixed number of bin defined
-                    interval = round((vmax-vmin)/(bits-1), 2)
-=======
-                    n_bits = int((vmax-vmin)//interval + 1)  # calcuate corresponding number of bins
-                else: #fixed number of bin defined
-                    interval = round((vmax-vmin)/(bits-1), 2)
-                    if vmin + (bits-1)*interval < vmax:
-                        interval = interval+0.01 # problems with rounding, for example the number 0.1249 would be rounderd to 0.12
-                        if vmin + (bits-1)*interval < vmax:
+                    interval = round((vmax - vmin) / (bits - 1), 2)
+                    if vmin + (bits - 1) * interval < vmax:
+                        # problems with rounding, for example the number 0.1249 would be rounded to 0.12
+                        interval = interval + 0.01
+                        if vmin + (bits-1) * interval < vmax:
                             MyException('Problem with rounding precision, increase rounding precision of the interval in ROImatrix')
                             raise StopIteration
-                    if interval == 0: #in case the image is homogenous after the filtering
+                    if interval == 0:  # in case the image is homogenous after the filtering
                         interval = 0.01 
->>>>>>> bf390bbb
+
                     n_bits = bits
                 self.logger.info('n bins, interval ' + ", ".join(map(str, (n_bits, interval))))
 
