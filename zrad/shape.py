import os
import sys
from datetime import datetime
from os import listdir, remove
from os.path import isfile, join, exists

import matplotlib.pyplot as plt
import numpy as np
import pandas as pd
import scipy
import scipy.ndimage as ndi
import vtk
from scipy import spatial
from sklearn.decomposition import PCA


class Shape(object):
    """Calculate shape features
    Type: object
    Attributes:
    inp_mypath_load – path to text files with saved points inside ROI
    inp_mypath_results – save shape results to that path
    low - start number
    high - stop number
    """

    def __init__(self, path_image, path_save, save_as, rois, low, high):
        nlist = [str(i) for i in range(low, high)]

        # maximum euclidian distance, one needs
        scalefactor = 0.3  # 0.4 #0.1 => 8 s /file, 0.2 => 10 s/file, 0.3 => 1 min/file, 0.4 => MemoryOverload
        path_results = path_save + 'shape_' + save_as + '.csv'
        # calculate parameters of all GTVs
        if exists(path_results):
            remove(path_results)

        print('Start_0: ', datetime.now().strftime('%H:%M:%S'))
        df_results = pd.DataFrame()
        i = 0
        for roi_name in rois:
            print('ROI: {}'.format(roi_name))
            self.path_load = path_image + 'resized_1mm' + os.sep + roi_name + os.sep
            # in which resolution files were saved
            ind_f = self.path_load[:-1].rfind(os.sep)  # get into one folder up
            path_set = self.path_load[:ind_f + 1]
            f = open(path_set + 'shape_resolution.txt', 'r')
            savedResolution = float(f.readlines()[0])
            f.close()
            del ind_f
            del path_set

<<<<<<< HEAD
            for nn in nlist:
                print('Patient: {}'.format(nn))
                try:
                    if exists(self.path_load + nn) and not listdir(self.path_load + nn) == []:
                        print('processing: ', nn + ', start: ', datetime.now().strftime('%H:%M:%S'))
                        pic3d, pnz, extent = self.fill(nn)
                        num_cluster = self.clust(pic3d, 0)
                        dst_median, dst_std, dst_mean = self.thickness(nn, pic3d, 0)
                        vtkvol, vtksur, comp1, comp2, ar, dispr, spher, aspher, AtoV = self.marching_cubes(pic3d, extent, 0, len(pnz[0]))

                        maxeucl = self.maxeuclid(pic3d, scalefactor)
                        major_axis, minor_axis, least_axis, elong, flat = self.PCA_analysis(
                            pnz)  # for big structures self.PCA_analysis(pic3d, scalefactor)
                        if savedResolution != 1.0:  # to adapt for the resolution of readin points
                            vtkvol = 0.001 * vtkvol
                            vtksur = 0.01 * vtksur
                            dst_median = 0.1 * dst_median
                            dst_std = 0.1 * dst_std
                            maxeucl = 0.1 * maxeucl
                            major_axis = 0.1 * major_axis
                            minor_axis = 0.1 * minor_axis
                            least_axis = 0.1 * least_axis

                        df_results.loc[i, 'patient'] = nn
                        df_results.loc[i, 'organ'] = roi_name
                        df_results.loc[i, 'MC-Volume'] = vtkvol
                        df_results.loc[i, 'nonzero_Points'] = len(pnz[0])
                        df_results.loc[i, 'MC-Surface'] = vtksur
                        df_results.loc[i, 'Clusters'] = num_cluster
                        df_results.loc[i, 'Compactness_1'] = comp1
                        df_results.loc[i, 'Compactness_2'] = comp2
                        df_results.loc[i, 'Dispr.'] = dispr
                        df_results.loc[i, 'Sphericity'] = spher
                        df_results.loc[i, 'Asphericity'] = aspher
                        df_results.loc[i, 'A/V'] = AtoV
                        df_results.loc[i, 'thickness_median'] = dst_median
                        df_results.loc[i, 'thickness_SD'] = dst_std
                        df_results.loc[i, 'euclidian_distance'] = maxeucl
                        df_results.loc[i, 'major_axis'] = major_axis
                        df_results.loc[i, 'minor_axis'] = minor_axis
                        df_results.loc[i, 'least_axis'] = least_axis
                        df_results.loc[i, 'elongation'] = elong
                        df_results.loc[i, 'flatness'] = flat
=======
        for nn in nlist:
            try:
                if exists(self.path_load+nn) and not listdir(self.path_load+nn) == []: 
                    print('processing: ',nn + ', start: ', datetime.now().strftime('%H:%M:%S'))
                    pic3d, pnz, extent = self.fill(nn)
                    num_cluster = self.clust(pic3d,0)
                    dst_median,dst_std,dst_mean = self.thickness(nn,pic3d,0)
                    vtkvol, vtksur, comp1, comp2, ar, dispr, spher, aspher, AtoV = self.marching_cubes(pic3d,extent,0, len(pnz[0]))
                    
                    if vtkvol == 0 or vtksur == 0: #if volume or surface returned by marching cubes is 0
                        maxeucl = np.nan
                        major_axis = np.nan
                        minor_axis = np.nan
                        least_axis = np.nan
                        elong = np.nan
                        flat = np.nan
                    else:
                        maxeucl = self.maxeuclid(pic3d,scalefactor)
                        major_axis, minor_axis, least_axis, elong, flat = self.PCA_analysis(pnz)#for big structres self.PCA_analysis(pic3d, scalefactor)
                    if savedResolution != 1.0: #to adapt for the resolution of readin points
                        vtkvol = 0.001*vtkvol
                        vtksur = 0.01*vtksur
                        dst_median = 0.1*dst_median
                        dst_std = 0.1*dst_std
                        maxeucl = 0.1*maxeucl
                        major_axis = 0.1*major_axis
                        minor_axis = 0.1*minor_axis
                        least_axis = 0.1*least_axis
                                               
                    fGTV.write(nn + "\t" + str(vtkvol) + "\t" + str(len(pnz[0])) + "\t" + str(vtksur) + "\t" + str(num_cluster) + "\t"+ str(comp1) +"\t" + str(comp2) + "\t" + str(dispr) +"\t"+ str(spher)+ "\t"+ str(aspher) + "\t"+ str(AtoV) +'\t' )
                    fGTV.write(str(dst_median)+ '\t' +str(dst_std)+'\t')
                    fGTV.write(str(maxeucl)+ '\t')
                    fGTV.write(str(major_axis) + '\t' +str(minor_axis)+ '\t' + str(least_axis)+ '\t' + str(elong) + '\t' +str(flat) + '\t')
                    fGTV.write("\n")
                    sys.stdout.flush()
                else:
                    print('directory %s does not exist or is empty'%(nn))
            except WindowsError:
                pass
>>>>>>> 7cef3fbf

                        df_results.to_csv(path_results)
                        i += 1
                    else:
                        print('directory %s does not exist or is empty' % nn)
                except OSError:
                    pass

    def fill(self, fname):
        # Start with empty 3d-array of zeros
        width = 600
        files = [f for f in listdir(self.path_load + fname) if isfile(join(self.path_load + fname, f))]
        # what slices are in the files
        l_slices = []
        for z in files:
            l_slices.append(int(z[6:]))
        pic3d = np.zeros([width, width, (max(l_slices) - min(l_slices) + 10)], dtype=np.int8)
        # fill the 3d-array with ones inside the contour
        for z in range(min(l_slices), max(l_slices) + 1):
            try:
                zi = z - min(l_slices)
                data = np.loadtxt(self.path_load + fname + os.sep + 'slice_' + str(z))
                data = data.astype(np.int32)
                try:
                    rangex = len(data[:, 1])
                except IndexError:
                    if len(data) == 2:
                        rangex = 0
                        xp = data[0]
                        yp = data[1]
                        pic3d[xp + 3][yp + 3][zi + 3] = 1
                    elif len(data) == 0:  # empty file, for example for lymph node if there is a break
                        rangex = 0
                    else:
                        raise IndexError
                for x in range(0, rangex):
                    xp = data[x, 0]
                    yp = data[x, 1]
                    pic3d[xp + 3][yp + 3][zi + 3] = 1
            except IOError:
                pass

        # select the cuboid subarray with nonzero elements
        x, y, z = np.nonzero(pic3d)
        xmi = x.min() - 2
        ymi = y.min() - 2
        zmi = z.min() - 2
        xma = x.max() + 2
        yma = y.max() + 2
        zma = z.max() + 2

        pic3d = pic3d[xmi:xma, ymi:yma, zmi:zma]
        pic3d[3]
        pnz = np.nonzero(pic3d)

        print('Number of nonzero points = ', len(pnz[0]))
        # extent for vtk - analysis:
        extent = (0, zma - zmi - 1, 0, yma - ymi - 1, 0, xma - xmi - 1)
        return pic3d, pnz, extent

    def maxeuclid(self, vol, n_e):
        # Parameter 17, Maximum euclidean 3D-Distance (max. 3D-diameter)
        # scaling of the array with factor n_e necessary to avoid a too large array
        try:
            psmall = ndi.interpolation.zoom(vol, n_e)
            #        print psmall
            psmall[np.where(psmall > 0.0001)] = 1
            psmall[np.where(psmall < 0.0001)] = 0
            pnzs = np.nonzero(psmall)
            D = spatial.distance.pdist(np.transpose(pnzs), 'euclidean')  # creates the condensed distance matrix
            D.sort()
            maxeucl = np.max(D) / n_e  # takes the max and rescales it
        except ValueError:
            psmall = vol
            pnzs = np.nonzero(psmall)
            D = spatial.distance.pdist(np.transpose(pnzs), 'euclidean')  # creates the condensed distance matrix
            maxeucl = np.max(D)
            #
        print('Longest euclidean distance = ', np.round(maxeucl))
        sys.stdout.flush()
        return maxeucl

    def clust(self, vol, rend):  # Number of Clusters
        s = ndi.generate_binary_structure(3, 3)
        la, num_features = ndi.label(vol, structure=s)  # la = labeled_array
        print("Number of Clusters:", num_features)

        # Coloring of the Clusters
        ##    la1 = la>0 #
        ##    z,x,y =la.nonzero() #indices of nonzero entries
        ##    la1s = la[la1] #array with values of nonzero entries
        ##    dtval, counts = np.unique(la1s, return_counts = True)
        # print(dtval)
        # print(counts)
        ##    if rend == 1:
        ##        mlab.points3d(x,y,z,la1s,mode = 'point', colormap = 'Blues',scale_factor = 1,vmin = 0)#ohne scale_factor wird kleinster Wert = 0 Durchmesser
        ##        mlab.show()
        return num_features

    def thickness(self, fnm, vol, rend):
        # Distance Transform to determine average thickness
        dtpoints = scipy.ndimage.morphology.distance_transform_edt(vol)
        dtpflat = np.ndarray.flatten(dtpoints[np.where(dtpoints != 0)])
        dst_mean = np.mean(dtpflat)
        dst_std = np.std(dtpflat)
        dst_median = np.median(dtpflat)

        if rend == 1:
            fig = plt.figure(1)
            ax = fig.add_subplot(211)
            plt.xlim(0, 15)
            # plt.hist(dtpflat,dtval)
            ax.bar(dtval, counts, width=0.1)
            ax = fig.add_subplot(212)
            plt.xlim(0, 15)
            plt.ylim(0.8, 1.2)
            ax.axes.get_yaxis().set_ticks([])
            bp = ax.boxplot(dtpflat, patch_artist=True, manage_xticks=False, showfliers=False, vert=False, notch=True)
            for box in bp['boxes']:
                box.set(color='#7570b3', linewidth=2)
                box.set(facecolor='#1b9e77')
            for whisker in bp['whiskers']:
                whisker.set(color='#7570b3', linewidth=2)
            for cap in bp['caps']:
                cap.set(color='#7570b3', linewidth=2)
            for median in bp['medians']:
                median.set(color='#b2df8a', linewidth=2)
            for flier in bp['fliers']:
                flier.set(marker='o', color='#e7298a', alpha=0.5)
            plt.show()
        return dst_median, dst_std, dst_mean

    def marching_cubes(self, vol, extent, rend, pnz):
        dataImporter = vtk.vtkImageImport()
        data_string = vol.tostring()

        dataImporter.CopyImportVoidPointer(data_string, len(data_string))
        dataImporter.SetDataScalarTypeToUnsignedChar()
        dataImporter.SetNumberOfScalarComponents(1)
        dataImporter.SetDataSpacing(1, 1, 1)
        dataImporter.SetDataExtent(extent)
        dataImporter.SetWholeExtent(extent)
        isoSurface = vtk.vtkMarchingCubes()
        # isoSurface = vtkDiscreteMarchingCubes() # works, looks more like scipy.marching cubes
        isoSurface.SetInputConnection(dataImporter.GetOutputPort())
        isoSurface.SetValue(0, 1)

        # Have VTK calculate the Mass (volume) and surface area
        Mass = vtk.vtkMassProperties()
        Mass.SetInputConnection(isoSurface.GetOutputPort())
        Mass.Update()
<<<<<<< HEAD

        vtkvol = Mass.GetVolume() / 1000.  # Parameter Nr. 22
        vtksur = Mass.GetSurfaceArea() / 100.  # Parameter Nr. 20

        # adaptation for Oncoray
        ##        vol = vtkvol
        ##        vtkvol = pnz
        ##        vtksur = vtksur*100

        comp1 = vtkvol / (np.pi ** (1 / 2.) * vtksur ** (3 / 2.))  # Parameter Nr. 15
        comp2 = 36 * np.pi * vtkvol ** 2. / (vtksur ** 3.)  # Parameter Nr. 16
        ar = (vtkvol / (4 / 3. * np.pi)) ** (1 / 3.)  # Radius of equiv. sphere
        dispr = vtksur / (4. * np.pi * ar ** 2.)  # Parameter Nr. 18
        spher = np.pi ** (1 / 3.) * (6. * vtkvol) ** (2. / 3.) / vtksur  # Parameter Nr. 19
        aspher = (vtksur ** 3 / (36 * np.pi * vtkvol ** 2)) ** (1. / 3) - 1
        AtoV = vtksur / vtkvol  # Parameter Nr. 21

        ##        vtkvol = vol*1000

=======
            
        vtkvol = Mass.GetVolume()/1000.			#Parameter Nr. 22 
        vtksur = Mass.GetSurfaceArea()/100.	 		#Parameter Nr. 20

        #adaptation for Oncoray
##        vol = vtkvol
##        vtkvol = pnz
##        vtksur = vtksur*100
        if vtkvol == 0 or vtksur == 0: #if volume or surface returned by marching cubes is 0
            comp1 = np.nan	#Parameter Nr. 15
            comp2 = np.nan	#Parameter Nr. 16
            ar = np.nan		#Radius of equiv. sphere
            dispr = np.nan		#Parameter Nr. 18
            spher = np.nan	#Parameter Nr. 19
            aspher = np.nan
            AtoV = np.nan			#Parameter Nr. 21
        else:
            comp1 = vtkvol/(np.pi**(1/2.)*vtksur**(3/2.))	#Parameter Nr. 15
            comp2 = 36*np.pi*vtkvol**2./(vtksur**3.)		#Parameter Nr. 16
            ar = (vtkvol/(4/3.*np.pi))**(1/3.)			#Radius of equiv. sphere
            dispr = vtksur/(4.*np.pi*ar**2.)			#Parameter Nr. 18
            spher = np.pi**(1/3.)*(6.*vtkvol)**(2./3.)/vtksur	#Parameter Nr. 19
            aspher = (vtksur**3/(36 *np.pi*vtkvol**2))**(1./3)-1
            AtoV = vtksur/vtkvol				#Parameter Nr. 21

##        vtkvol = vol*1000
        
>>>>>>> 7cef3fbf
        #    print "VTK-MC-Volume = ",vtkvol 
        #    print'Number of Non-Zero points = ',len(pnz[0])
        #    print "VTK-MC-Surface = ",vtksur

        print((vtkvol, vtksur, comp1, comp2, ar, dispr, spher, AtoV))
        sys.stdout.flush()

        # 3d-Render-Block
        if rend == 1:
            surfaceMapper = vtk.vtkPolyDataMapper()
            surfaceMapper.SetInputConnection(isoSurface.GetOutputPort())
            surfaceActor = vtk.vtkActor()
            # surfaceMapper.ScalarVisibilityOff()
            surfaceActor.SetMapper(surfaceMapper)
            outlineData = vtk.vtkOutlineFilter()
            outlineData.SetInputConnection(dataImporter.GetOutputPort())
            outlineMapper = vtk.vtkPolyDataMapper()
            outlineMapper.SetInputConnection(outlineData.GetOutputPort())
            outline = vtk.vtkActor()
            outline.SetMapper(outlineMapper)
            outline.GetProperty().SetColor(0.5, 0.5, 0.5)
            camera = vtk.vtkCamera()
            camera.SetViewUp(0, 0, -1)
            camera.SetPosition(-2, -2, -2)
            ren = vtk.vtkRenderer()
            ren.AddActor(outline)
            ren.AddActor(surfaceActor)
            ren.SetBackground(0.2, 0.2, 0.2)
            ren.SetActiveCamera(camera)
            ren.ResetCamera()
            renWin = vtk.vtkRenderWindow()
            renWin.AddRenderer(ren)
            renWin.SetWindowName("IsoSurface/MarchingCubes")
            renWin.SetSize(700, 700);
            iren = vtk.vtkRenderWindowInteractor()
            iren.SetRenderWindow(renWin)
            iren.Initialize()
            iren.Start()

        return vtkvol, vtksur, comp1, comp2, ar, dispr, spher, aspher, AtoV

    def PCA_analysis(self, pnz):
        ##        uncomment for big structures, change the function to PCA_analysis(self, vol, n_e)
        ##        pnz = ndi.interpolation.zoom(vol,n_e)
        ##    #        print psmall
        ##        pnz[np.where(pnz>0.0001)]=1
        ##        pnz[np.where(pnz<0.0001)]=0
        ##
        ##        print pnz.shape
        ##
        ##        pnz = np.nonzero(pnz)

        pca = PCA()
        pca.fit(np.transpose(pnz))
        eigen_value = pca.explained_variance_
        eigen_value.sort()
        major_axis = 4 * eigen_value[2] ** 0.5
        minor_axis = 4 * eigen_value[1] ** 0.5
        least_axis = 4 * eigen_value[0] ** 0.5
        elong = minor_axis / major_axis
        flat = least_axis / major_axis
        print('axis', major_axis, minor_axis, least_axis)
        return major_axis, minor_axis, least_axis, elong, flat

    ###################
    ###################

    # calculate Maximum euclidean distance for all GTVs separately

    ##if exists('/users/xwuerms/documents/Thesis/Results/Results_MaxEucl_%s.txt'%scalefactor):
    ##    remove('/users/xwuerms/documents/Thesis/Results/Results_MaxEucl_%s.txt'%scalefactor)
    ##
    ##fMECL = open("/users/xwuerms/documents/Thesis/Results/Results_MaxEucl_%s.txt"%scalefactor, "w") #use "a" to append
    ##fMECL.write('Name, maxeucl, pnz, ' +'\n')
    ##
    ##for nn in ['5','10','11','12','13','17','19']:
    ##    for ak in ['AC','KM']:
    ##        for aa in ['GTV_xw','GTV_sg','GTV_jr','GTV_le','LS','LH']: 
    ###for nn in ['5']:
    ###    for ak in ['AC']:
    ###        for aa in ['xw']:      
    ##            fname = "M%s_%s_%s"%(nn,ak,aa)
    ##            if exists('/users/xwuerms/documents/Thesis/contoursM/%s/'%(fname)):
    ##                print 'processing: ',fname + ', start: ', datetime.now().strftime('%H:%M:%S')
    ##                pic3d, pnz, extent = fill(fname)
    ##                maxeucl = maxeuclid(pic3d,scalefactor)
    ##                fMECL.write(fname + ", " +  str(maxeucl)+ ", " + str(len(pnz[0])))
    ##                fMECL.write("\n")
    ##                sys.stdout.flush()
    ##            else: 
    ##                print 'directory %s does not exist'%(fname)<|MERGE_RESOLUTION|>--- conflicted
+++ resolved
@@ -49,7 +49,6 @@
             del ind_f
             del path_set
 
-<<<<<<< HEAD
             for nn in nlist:
                 print('Patient: {}'.format(nn))
                 try:
@@ -60,9 +59,18 @@
                         dst_median, dst_std, dst_mean = self.thickness(nn, pic3d, 0)
                         vtkvol, vtksur, comp1, comp2, ar, dispr, spher, aspher, AtoV = self.marching_cubes(pic3d, extent, 0, len(pnz[0]))
 
-                        maxeucl = self.maxeuclid(pic3d, scalefactor)
-                        major_axis, minor_axis, least_axis, elong, flat = self.PCA_analysis(
-                            pnz)  # for big structures self.PCA_analysis(pic3d, scalefactor)
+                        if vtkvol == 0 or vtksur == 0:  # if volume or surface returned by marching cubes is 0
+                            maxeucl = np.nan
+                            major_axis = np.nan
+                            minor_axis = np.nan
+                            least_axis = np.nan
+                            elong = np.nan
+                            flat = np.nan
+                        else:
+                            maxeucl = self.maxeuclid(pic3d, scalefactor)
+                            major_axis, minor_axis, least_axis, elong, flat = self.PCA_analysis(pnz)
+                            # for big structures
+                            # major_axis, minor_axis, least_axis, elong, flat = self.PCA_analysis(pic3d, scalefactor)
                         if savedResolution != 1.0:  # to adapt for the resolution of readin points
                             vtkvol = 0.001 * vtkvol
                             vtksur = 0.01 * vtksur
@@ -93,47 +101,6 @@
                         df_results.loc[i, 'least_axis'] = least_axis
                         df_results.loc[i, 'elongation'] = elong
                         df_results.loc[i, 'flatness'] = flat
-=======
-        for nn in nlist:
-            try:
-                if exists(self.path_load+nn) and not listdir(self.path_load+nn) == []: 
-                    print('processing: ',nn + ', start: ', datetime.now().strftime('%H:%M:%S'))
-                    pic3d, pnz, extent = self.fill(nn)
-                    num_cluster = self.clust(pic3d,0)
-                    dst_median,dst_std,dst_mean = self.thickness(nn,pic3d,0)
-                    vtkvol, vtksur, comp1, comp2, ar, dispr, spher, aspher, AtoV = self.marching_cubes(pic3d,extent,0, len(pnz[0]))
-                    
-                    if vtkvol == 0 or vtksur == 0: #if volume or surface returned by marching cubes is 0
-                        maxeucl = np.nan
-                        major_axis = np.nan
-                        minor_axis = np.nan
-                        least_axis = np.nan
-                        elong = np.nan
-                        flat = np.nan
-                    else:
-                        maxeucl = self.maxeuclid(pic3d,scalefactor)
-                        major_axis, minor_axis, least_axis, elong, flat = self.PCA_analysis(pnz)#for big structres self.PCA_analysis(pic3d, scalefactor)
-                    if savedResolution != 1.0: #to adapt for the resolution of readin points
-                        vtkvol = 0.001*vtkvol
-                        vtksur = 0.01*vtksur
-                        dst_median = 0.1*dst_median
-                        dst_std = 0.1*dst_std
-                        maxeucl = 0.1*maxeucl
-                        major_axis = 0.1*major_axis
-                        minor_axis = 0.1*minor_axis
-                        least_axis = 0.1*least_axis
-                                               
-                    fGTV.write(nn + "\t" + str(vtkvol) + "\t" + str(len(pnz[0])) + "\t" + str(vtksur) + "\t" + str(num_cluster) + "\t"+ str(comp1) +"\t" + str(comp2) + "\t" + str(dispr) +"\t"+ str(spher)+ "\t"+ str(aspher) + "\t"+ str(AtoV) +'\t' )
-                    fGTV.write(str(dst_median)+ '\t' +str(dst_std)+'\t')
-                    fGTV.write(str(maxeucl)+ '\t')
-                    fGTV.write(str(major_axis) + '\t' +str(minor_axis)+ '\t' + str(least_axis)+ '\t' + str(elong) + '\t' +str(flat) + '\t')
-                    fGTV.write("\n")
-                    sys.stdout.flush()
-                else:
-                    print('directory %s does not exist or is empty'%(nn))
-            except WindowsError:
-                pass
->>>>>>> 7cef3fbf
 
                         df_results.to_csv(path_results)
                         i += 1
@@ -285,7 +252,6 @@
         Mass = vtk.vtkMassProperties()
         Mass.SetInputConnection(isoSurface.GetOutputPort())
         Mass.Update()
-<<<<<<< HEAD
 
         vtkvol = Mass.GetVolume() / 1000.  # Parameter Nr. 22
         vtksur = Mass.GetSurfaceArea() / 100.  # Parameter Nr. 20
@@ -295,45 +261,24 @@
         ##        vtkvol = pnz
         ##        vtksur = vtksur*100
 
-        comp1 = vtkvol / (np.pi ** (1 / 2.) * vtksur ** (3 / 2.))  # Parameter Nr. 15
-        comp2 = 36 * np.pi * vtkvol ** 2. / (vtksur ** 3.)  # Parameter Nr. 16
-        ar = (vtkvol / (4 / 3. * np.pi)) ** (1 / 3.)  # Radius of equiv. sphere
-        dispr = vtksur / (4. * np.pi * ar ** 2.)  # Parameter Nr. 18
-        spher = np.pi ** (1 / 3.) * (6. * vtkvol) ** (2. / 3.) / vtksur  # Parameter Nr. 19
-        aspher = (vtksur ** 3 / (36 * np.pi * vtkvol ** 2)) ** (1. / 3) - 1
-        AtoV = vtksur / vtkvol  # Parameter Nr. 21
-
-        ##        vtkvol = vol*1000
-
-=======
-            
-        vtkvol = Mass.GetVolume()/1000.			#Parameter Nr. 22 
-        vtksur = Mass.GetSurfaceArea()/100.	 		#Parameter Nr. 20
-
-        #adaptation for Oncoray
-##        vol = vtkvol
-##        vtkvol = pnz
-##        vtksur = vtksur*100
-        if vtkvol == 0 or vtksur == 0: #if volume or surface returned by marching cubes is 0
-            comp1 = np.nan	#Parameter Nr. 15
-            comp2 = np.nan	#Parameter Nr. 16
-            ar = np.nan		#Radius of equiv. sphere
-            dispr = np.nan		#Parameter Nr. 18
-            spher = np.nan	#Parameter Nr. 19
+        if vtkvol == 0 or vtksur == 0:  # if volume or surface returned by marching cubes is 0
+            comp1 = np.nan  # Parameter Nr. 15
+            comp2 = np.nan  # Parameter Nr. 16
+            ar = np.nan  # Radius of equiv. sphere
+            dispr = np.nan  # Parameter Nr. 18
+            spher = np.nan  # Parameter Nr. 19
             aspher = np.nan
-            AtoV = np.nan			#Parameter Nr. 21
+            AtoV = np.nan  # Parameter Nr. 21
         else:
-            comp1 = vtkvol/(np.pi**(1/2.)*vtksur**(3/2.))	#Parameter Nr. 15
-            comp2 = 36*np.pi*vtkvol**2./(vtksur**3.)		#Parameter Nr. 16
-            ar = (vtkvol/(4/3.*np.pi))**(1/3.)			#Radius of equiv. sphere
-            dispr = vtksur/(4.*np.pi*ar**2.)			#Parameter Nr. 18
-            spher = np.pi**(1/3.)*(6.*vtkvol)**(2./3.)/vtksur	#Parameter Nr. 19
-            aspher = (vtksur**3/(36 *np.pi*vtkvol**2))**(1./3)-1
-            AtoV = vtksur/vtkvol				#Parameter Nr. 21
-
-##        vtkvol = vol*1000
-        
->>>>>>> 7cef3fbf
+            comp1 = vtkvol / (np.pi ** (1 / 2.) * vtksur ** (3 / 2.))  # Parameter Nr. 15
+            comp2 = 36 * np.pi * vtkvol ** 2. / (vtksur ** 3.)  # Parameter Nr. 16
+            ar = (vtkvol / (4 / 3. * np.pi)) ** (1 / 3.)  # Radius of equiv. sphere
+            dispr = vtksur / (4. * np.pi * ar ** 2.)  # Parameter Nr. 18
+            spher = np.pi ** (1 / 3.) * (6. * vtkvol) ** (2. / 3.) / vtksur  # Parameter Nr. 19
+            aspher = (vtksur ** 3 / (36 * np.pi * vtkvol ** 2)) ** (1. / 3) - 1
+            AtoV = vtksur / vtkvol  # Parameter Nr. 21
+            # vtkvol = vol * 1000
+
         #    print "VTK-MC-Volume = ",vtkvol 
         #    print'Number of Non-Zero points = ',len(pnz[0])
         #    print "VTK-MC-Surface = ",vtksur
