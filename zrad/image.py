import copy
import os
import warnings
from datetime import datetime

import SimpleITK as sitk
import numpy as np
import pydicom
from pydicom.errors import InvalidDicomError
from skimage import draw

from .exceptions import DataStructureWarning, DataStructureError


def parse_time(time_str):
    """
    Parse a time string into a datetime object using various possible formats.

    Args:
        time_str (str or bytes): The time string to parse.

    Returns:
        datetime: Parsed datetime object.

    Raises:
        ValueError: If the time string does not match any expected formats.
    """
    if isinstance(time_str, bytes):
        time_str = time_str.decode('utf-8').strip()

    for fmt in ('%H%M%S.%f', '%H%M%S', '%Y%m%d%H%M%S.%f', '%Y%m%d%H%M%S'):
        try:
            return datetime.strptime(time_str, fmt)
        except ValueError:
            continue
        except TypeError:
            continue
    raise ValueError(f"Time data '{time_str}' does not match expected formats")


class Image:
    def __init__(self, array=None, origin=None, spacing=None, direction=None, shape=None):
        self.sitk_image = None
        self.array = array
        self.origin = origin
        self.spacing = spacing
        self.direction = direction
        self.shape = shape

    def copy(self):
        return Image(
            array=copy.deepcopy(self.array),
            origin=copy.deepcopy(self.origin),
            spacing=copy.deepcopy(self.spacing),
            direction=copy.deepcopy(self.direction),
            shape=copy.deepcopy(self.shape)
        )

    def save_as_nifti(self, output_path):
        if not os.path.exists(os.path.dirname(output_path)):
            os.makedirs(os.path.dirname(output_path))
        img = sitk.GetImageFromArray(self.array)
        img.SetOrigin(self.origin)
        img.SetSpacing(self.spacing)
        img.SetDirection(self.direction)
        sitk.WriteImage(img, output_path)

    def read_nifti_image(self, image_path):
        sitk_reader = sitk.ImageFileReader()
        sitk_reader.SetImageIO("NiftiImageIO")
        sitk_reader.SetFileName(image_path)
        image = sitk_reader.Execute()
        array = sitk.GetArrayFromImage(image)
        self.sitk_image = image
        self.array = array.astype(np.float64)
        self.origin = image.GetOrigin()
        self.spacing = np.array(image.GetSpacing())
        self.direction = image.GetDirection()
        self.shape = image.GetSize()

    def read_nifti_mask(self, image, mask_path):
        sitk_reader = sitk.ImageFileReader()
        sitk_reader.SetImageIO("NiftiImageIO")
        sitk_reader.SetFileName(mask_path)
        mask = sitk_reader.Execute()
        array = sitk.GetArrayFromImage(mask)
        self.sitk_image = image
        self.array = array.astype(np.float64)
        self.origin = image.origin
        self.spacing = image.spacing
        self.direction = image.direction
        self.shape = image.shape

    def read_dicom_image(self, dicom_dir, modality):
        dicom_files = get_dicom_files(directory=dicom_dir, modality=modality)
        if len(dicom_files) == 0:
            raise DataStructureError(f"No {modality} data found in {dicom_dir}. Patient skipped.")
        if modality in ["CT", "MRI", "PET"]:
            validate_z_spacing(dicom_files)
        if modality in ["CT", "MRI", "PET", "MG"]:
            image = process_dicom_series(dicom_files)
        if modality == 'PET':
            validate_pet_dicom_tags(dicom_files)
            image = apply_suv_correction(dicom_files, image)
        if modality == 'RTDOSE':
            file_path = dicom_files[0]['file_path']
            image = self.read_dicom_dose(file_path)
        if image:
            array = sitk.GetArrayFromImage(image)
            self.sitk_image = image
            self.array = array.astype(np.float64)
            self.origin = image.GetOrigin()
            self.spacing = np.array(image.GetSpacing())
            self.direction = image.GetDirection()
            self.shape = image.GetSize()

    def read_dicom_mask(self, rtstruct_path, structure_name, image):
        mask = extract_dicom_mask(rtstruct_path, structure_name, image.sitk_image)
        self.array = mask.array
        self.origin = mask.origin
        self.spacing = mask.spacing
        self.direction = mask.direction
        self.shape = mask.shape

    def read_dicom_dose(self, rtdose_path):
        ds = pydicom.dcmread(rtdose_path)
        if ds.DoseUnits != 'GY':
            raise DataStructureError(f"Only dose in Gy is supported. Provided {ds.DoseUnits}. Patient skipped")
        if ds.DoseType != 'PHYSICAL':
            raise DataStructureError(f"Only physical dose is supported. Provided {ds.DoseType}. Patient skipped.")
        raw_dose_image = sitk.ReadImage(rtdose_path)
        dose_array = sitk.GetArrayFromImage(raw_dose_image) * ds.DoseGridScaling
        dose_image = sitk.GetImageFromArray(
            dose_array)  # dose_array is a NumPy array that contains the dose values (after applying DoseGridScaling). This line converts dose_array back into a SITK image.
        dose_image.SetOrigin(
            raw_dose_image.GetOrigin())  # Copies the origin (spatial reference of the image in the coordinate system) from the original DICOM image (raw_dose_image) to dose_image.
        dose_image.SetSpacing(
            raw_dose_image.GetSpacing())  # Ensures that the voxel spacing (physical size of each pixel in millimeters) is retained from the original dose DICOM file.
        dose_image.SetDirection(
            raw_dose_image.GetDirection())  # Copies the image orientation (how the image is aligned in 3D space) from the original dose DICOM file.

        return dose_image

def remove_duplicate_slices(dicom_files_info):
    """
    Remove duplicate slices with identical ImagePositionPatient (IPP).

    Keeps the first occurrence of each IPP (in the order coming from
    GetGDCMSeriesFileNames, which is already geometrically sorted).
    """
    cleaned = []
    seen_ipps = set()
    duplicates = 0

    for info in dicom_files_info:
        ds = info['ds']

        ipp_raw = ds.get((0x0020, 0x0032))
        ipp = tuple(map(float, ipp_raw)) if ipp_raw is not None else None

        if ipp is None:
            cleaned.append(info)
            continue

        if ipp in seen_ipps:
            duplicates += 1
            continue

        seen_ipps.add(ipp)
        cleaned.append(info)
    if duplicates > 0:
        warnings.warn(
            f"Removed {duplicates} duplicate slice(s) with identical ImagePositionPatient.",
            DataStructureWarning
        )

    return cleaned

def sort_by_geometric_position(dicom_files_info):
    """
    Sort slices by physical position using ImageOrientationPatient + ImagePositionPatient
    (distance along the slice normal).
    """

    def slice_distance(ds):
        iop = np.array(ds.ImageOrientationPatient, dtype=float)
        row = iop[:3]
        col = iop[3:]
        normal = np.cross(row, col)
        ipp = np.array(ds.ImagePositionPatient, dtype=float)
        return float(np.dot(ipp, normal))

    return sorted(dicom_files_info, key=lambda x: slice_distance(x['ds']))

def get_dicom_files(directory, modality):
    modality_dicom = modality_mapping(modality)
    dicom_files_info = []
    if modality_dicom in ['CT', 'PT', 'MR']:
        reader = sitk.ImageSeriesReader()
        series_IDs = reader.GetGDCMSeriesIDs(directory)
        selected_series = None
        for sid in series_IDs:
            files = reader.GetGDCMSeriesFileNames(directory, sid)
            dcm = pydicom.dcmread(os.path.join(directory, files[0]), stop_before_pixels=True)
            if dcm.Modality == modality_dicom:
                selected_series = sid
                break
        if selected_series is None:
            raise DataStructureError(f"No {modality_dicom} series found for {directory}. Patient skipped")
        all_files = reader.GetGDCMSeriesFileNames(directory, selected_series)
    else:
        all_files = [os.path.join(directory, i) for i in os.listdir(directory)]
    acquisition_numbers = []
    for file_path in all_files:
        try:
            # Try to read the DICOM file without loading pixel data
            ds = pydicom.dcmread(file_path, stop_before_pixels=True)

            # Check if the DICOM file's Modality matches the desired modality
            if ds.Modality == modality_dicom:
                if hasattr(ds, 'ImageType') and ('LOCALIZER' in ds.ImageType or any('MIP' in entry for entry in ds.ImageType)):
                    continue
                if hasattr(ds, 'AcquisitionNumber'):
                    acquisition_numbers.append(ds.AcquisitionNumber)
                dicom_files_info.append({'file_path': file_path, 'ds': ds})

        except InvalidDicomError:
            # File is not a valid DICOM; skip it
            continue
        except Exception as e:
            # Handle any other unexpected exceptions
            warning_msg = f"An error occurred while processing file {file_path}: {str(e)}"
            warnings.warn(warning_msg, DataStructureWarning)

<<<<<<< HEAD
    dicom_files_info = remove_duplicate_slices(dicom_files_info)
    dicom_files_info = sort_by_geometric_position(dicom_files_info)
=======
    if len(list(set(acquisition_numbers))) > 1:
        acquisition_number = max(set(acquisition_numbers), key=acquisition_numbers.count)

        filtered_dicom_files_info = [
            item for item in dicom_files_info
            if item['ds'].AcquisitionNumber == acquisition_number
        ]

        dicom_files_info = filtered_dicom_files_info
        warning_msg = f"The series contains multiple acquisition numbers; the most frequent one will be taken."
        warnings.warn(warning_msg, DataStructureWarning)
>>>>>>> 80510c48

    return dicom_files_info


def validate_z_spacing(dicom_files):
    slice_z_origin = []
    for dcm_file in dicom_files:
        slice_z_origin.append(float(dcm_file['ds'].ImagePositionPatient[2]))
    slice_z_origin = sorted(slice_z_origin)
    slice_thickness = [abs(slice_z_origin[i] - slice_z_origin[i + 1]) for i in range(len(slice_z_origin) - 1)]
    for i in range(len(slice_thickness) - 1):
        spacing_difference = abs((slice_thickness[i] - slice_thickness[i + 1]))
        spacing_threshold = 0.1
        if spacing_difference > spacing_threshold:
            error_msg = f'Inconsistent z-spacing. Absolute deviation is {spacing_difference:.3f} which is greater than {spacing_threshold:.3f} mm.'
            raise DataStructureError(error_msg)


def calc_elapsed_time(ds, decay_constant, acquisition_time, injection_time):
    frame_reference_time = float(ds.FrameReferenceTime) / 1000
    decay_during_frame = decay_constant * ds.ActualFrameDuration / 1000
    avg_count_rate_time = (1 / decay_constant) * np.log(
        decay_during_frame / (1 - np.exp(-decay_during_frame)))

    return (acquisition_time - injection_time).total_seconds() + avg_count_rate_time - frame_reference_time


def validate_pet_dicom_tags(dicom_files):
    for dcm_file in dicom_files:
        ds = dcm_file['ds']
        image_id = dcm_file['file_path']

        try:
            pat_weight = ds[(0x0010, 0x1030)].value
            if float(pat_weight) < 1:
                warning_msg = f"For patient's {image_id} image, patient's weight tag (0071, 1022) contains weight < 1kg. Patient is excluded from the analysis."
                warnings.warn(warning_msg, DataStructureWarning)

        except (KeyError, TypeError):
            warning_msg = f"For patient's {image_id} image, patient's weight tag (0071, 1022) is not present. Patient is excluded from the analysis."
            warnings.warn(warning_msg, DataStructureWarning)
        if 'DECY' not in ds[(0x0028, 0x0051)].value or 'ATTN' not in ds[(0x0028, 0x0051)].value:
            warning_msg = f"For patient's {image_id} image, in DICOM tag (0028, 0051) either no 'DECY' (decay correction) or 'ATTN' (attenuation correction). Patient is excluded from the analysis."
            warnings.warn(warning_msg, DataStructureWarning)

        if ds.Units == 'BQML':
            injection_time = parse_time(
                ds.RadiopharmaceuticalInformationSequence[0].RadiopharmaceuticalStartTime)
            half_life = float(ds.RadiopharmaceuticalInformationSequence[0].RadionuclideHalfLife)
            decay_constant = np.log(2) / half_life

            if ds.DecayCorrection == 'START':
                if 'PHILIPS' in ds.Manufacturer.upper():

                    acquisition_time = parse_time(ds.AcquisitionTime).replace(year=injection_time.year,
                                                                              month=injection_time.month,
                                                                              day=injection_time.day)

                    elapsed_time = calc_elapsed_time(ds, decay_constant, acquisition_time, injection_time)
                elif 'SIEMENS' in ds.Manufacturer.upper() or 'CPS' in ds.Manufacturer.upper():
                    try:
                        elapsed_time = (
                                    parse_time(ds[(0x0071, 0x1022)].value).replace(year=injection_time.year,
                                                                                   month=injection_time.month,
                                                                                   day=injection_time.day)
                                    - injection_time).total_seconds()

                    except (KeyError, TypeError):
                        acquisition_time = parse_time(ds.AcquisitionTime).replace(year=injection_time.year,
                                                                                  month=injection_time.month,
                                                                                  day=injection_time.day)

                        elapsed_time = calc_elapsed_time(ds, decay_constant, acquisition_time, injection_time)
                elif 'GE' in ds.Manufacturer.upper():
                    try:
                        elapsed_time = (
                                    parse_time(ds[(0x0009, 0x100d)].value).replace(year=injection_time.year,
                                                                                   month=injection_time.month,
                                                                                   day=injection_time.day)
                                    - injection_time).total_seconds()
                    except (KeyError, TypeError):
                        acquisition_time = parse_time(ds.AcquisitionTime).replace(year=injection_time.year,
                                                                                  month=injection_time.month,
                                                                                  day=injection_time.day)
                        frame_reference_time = float(ds.FrameReferenceTime) / 1000

                        elapsed_time = (acquisition_time - injection_time).total_seconds() - frame_reference_time
                else:
                    warning_msg = f"For patient's {image_id} image, an unknown PET scaner manufacturer is present. Z-Rad only supports Philips, Siemens, and GE."
                    raise DataStructureError(warning_msg)

            elif ds.DecayCorrection == 'ADMIN':
                elapsed_time = 0
            else:
                warning_msg = f"For patient's {image_id} image, An unsupported Decay Correction {ds.DecayCorrection} is present. Only supported are 'START' and 'ADMIN'. Patient is excluded from the analysis."
                raise DataStructureError(warning_msg)
            if elapsed_time < 0:
                error_msg = f"For patient's {image_id} image, patient is excluded from the analysis due to the negative time difference in the decay factor."
                raise DataStructureError(error_msg)
            elif elapsed_time > 0 and abs(elapsed_time) < 1800 and ds.DecayCorrection != 'ADMIN':
                warning_msg = f"Only {abs(elapsed_time) / 60} minutes after the injection."
                warnings.warn(warning_msg, DataStructureWarning)
        elif ds.Units == 'CNTS' and 'PHILIPS' in ds.Manufacturer.upper():
            if not (((0x7053, 0x1009) in ds and ds[(0x7053, 0x1009)].value != 0) or ((0x7053, 0x1000) in ds and ds[(0x7053, 0x1000)].value != 0)):
                error_msg = f"For patient's {image_id} image, patient is excluded, Philips scale factors not present (PET units CNTS)"
                raise DataStructureError(error_msg)
        elif ds.Units == 'GML':
            if (0x0054, 0x1006) in ds:
                if ds[0x0054, 0x1006].value != 'BW':
                    error_msg = f"For patient's {image_id} image, patient is excluded, SUV Type is not BW (GML units)"
                    raise DataStructureError(error_msg)
        else:
            error_msg = f"For patient's {image_id} image, patient is excluded, only supported PET Units are BQML for Philips, Siemens and GE or CNTS for Philips"
            raise DataStructureError(error_msg)


def apply_suv_correction(dicom_files, suv_image):

    def process_single_slice(dicom_file_path):

        def process_gml(pixel_array_units):
            return pixel_array_units

        def process_bqml(activity_concentration, ds):
            injection_time = parse_time(ds.RadiopharmaceuticalInformationSequence[0].RadiopharmaceuticalStartTime)
            patient_weight = float(ds.PatientWeight)
            injected_dose = float(ds.RadiopharmaceuticalInformationSequence[0].RadionuclideTotalDose)
            half_life = float(ds.RadiopharmaceuticalInformationSequence[0].RadionuclideHalfLife)
            decay_constant = np.log(2) / half_life
            manufacturer = ds.Manufacturer.upper()

            if ds.DecayCorrection == 'START':
                if 'PHILIPS' in manufacturer:
                    acquisition_time = parse_time(ds.AcquisitionTime).replace(year=injection_time.year,
                                                                              month=injection_time.month,
                                                                              day=injection_time.day)

                    elapsed_time = calc_elapsed_time(ds, decay_constant, acquisition_time, injection_time)

                elif 'SIEMENS' in manufacturer or 'CPS' in manufacturer:
                    try:
                        elapsed_time = (
                                parse_time(ds[(0x0071, 0x1022)].value).replace(year=injection_time.year,
                                                                               month=injection_time.month,
                                                                               day=injection_time.day)
                                - injection_time).total_seconds()

                    except (KeyError, TypeError):
                        acquisition_time = parse_time(ds.AcquisitionTime).replace(year=injection_time.year,
                                                                                  month=injection_time.month,
                                                                                  day=injection_time.day)

                        elapsed_time = calc_elapsed_time(ds, decay_constant, acquisition_time, injection_time)
                elif 'GE' in manufacturer:
                    try:
                        elapsed_time = (
                                parse_time(ds[(0x0009, 0x100d)].value).replace(year=injection_time.year,
                                                                               month=injection_time.month,
                                                                               day=injection_time.day)
                                - injection_time).total_seconds()
                    except (KeyError, TypeError):
                        acquisition_time = parse_time(ds.AcquisitionTime).replace(year=injection_time.year,
                                                                                  month=injection_time.month,
                                                                                  day=injection_time.day)
                        frame_reference_time = float(ds.FrameReferenceTime) / 1000

                        elapsed_time = (acquisition_time - injection_time).total_seconds() - frame_reference_time
                else:
                    error_msg = f"Vendor {ds.Manufacturer} is not supported with BQML units!"
                    raise DataStructureError(error_msg)
            elif ds.DecayCorrection == 'ADMIN':
                elapsed_time = 0
            else:
                error_msg = f"Decay correction {ds.DecayCorrection} is not supported!"
                raise DataStructureError(error_msg)

            decay_factor = np.exp(-1 * ((np.log(2) * elapsed_time) / half_life))
            decay_corrected_dose = injected_dose * decay_factor
            suv = activity_concentration / (decay_corrected_dose / (patient_weight * 1000))

            return suv

        def process_cnts(pixel_array_units, ds):
            if 'PHILIPS' in ds.Manufacturer.upper():

                if (0x7053, 0x1009) in ds and ds[(0x7053, 0x1009)].value != 0:
                    activity_concentration_bqml = pixel_array_units * ds[(0x7053, 0x1009)].value
                    suv = process_bqml(activity_concentration_bqml, ds)

                    return suv

                elif (0x7053, 0x1000) in ds and ds[(0x7053, 0x1000)].value != 0:
                    suv = pixel_array_units * ds[(0x7053, 0x1000)].value

                    return suv

                else:
                    error_msg = f"Philips-specific scaling factors not present!"
                    raise DataStructureError(error_msg)

            else:
                error_msg = f"Vendor {ds.Manufacturer} is not supported with CNTS units!"
                raise DataStructureError(error_msg)

        ds = pydicom.dcmread(dicom_file_path)
        units = ds.Units
        pixel_array_units = (ds.pixel_array * ds.RescaleSlope) + ds.RescaleIntercept

        if units == 'GML':
            if (0x0054, 0x1006) in ds:
                if ds[0x0054, 0x1006].value == 'BW':
                    suv = process_gml(pixel_array_units)
                else:
                    error_msg = f"GML with {ds[0x0054, 0x1006].value} SUV normalizatoin is not supported!"
                    raise DataStructureError(error_msg)
            else:
                suv = process_gml(pixel_array_units)
        elif units == 'BQML':
            suv = process_bqml(pixel_array_units, ds)
        elif units == 'CNTS':
            suv = process_cnts(pixel_array_units, ds)
        else:
            error_msg = f"Units {units} are not supported!"
            raise DataStructureError(error_msg)

        return suv.T

    intensity_array = np.zeros(suv_image.GetSize())

    dicom_files = sorted(dicom_files, key=lambda f: float(f['ds'].ImagePositionPatient[2]))
    for z_slice_id, dicom_file in enumerate(dicom_files):
        intensity_array[:, :, z_slice_id] = process_single_slice(dicom_file['file_path'])

    # Flip from head to toe
    intensity_image = sitk.GetImageFromArray(intensity_array.T)
    intensity_image.SetOrigin(suv_image.GetOrigin())
    intensity_image.SetSpacing(np.array(suv_image.GetSpacing()))
    intensity_image.SetDirection(np.array(suv_image.GetDirection()))
    return intensity_image

def modality_mapping(modality):
    modality_map = {'PET': 'PT', 'CT': 'CT', 'MRI': 'MR', 'RTSTRUCT': 'RTSTRUCT', 'MG': 'MG', 'RTDOSE': 'RTDOSE'}
    return modality_map[modality]

def process_dicom_series(dicom_files):
    reader = sitk.ImageSeriesReader()
    file_names = [i['file_path'] for i in dicom_files]
    reader.SetFileNames(file_names)
    image = reader.Execute()

    slice_z_origin = []
    direction = None
    for dicom_file in dicom_files:
        ds = dicom_file['ds']

        if ds.Modality in ['CT', 'PT', 'MR']:
            pixel_spacing = ds.PixelSpacing

            # Use full 3D position
            iop = np.array(ds.ImageOrientationPatient, dtype=float)  # 6 values
            row_cosines = iop[:3]
            col_cosines = iop[3:]
            normal = np.cross(row_cosines, col_cosines)  # image plane normal
            if direction is None:
                direction = np.vstack([row_cosines, col_cosines, normal]).flatten(order="F")
            # Project position onto normal vector
            distance_along_normal = np.dot(np.array(ds.ImagePositionPatient, dtype=float), normal)
            slice_z_origin.append(distance_along_normal)

        elif ds.Modality == 'MG':
            pixel_spacing = ds.ImagerPixelSpacing
            slice_z_origin.append(ds.BodyPartThickness)
            image.SetOrigin([0, 0, 0])
            direction = [1, 0, 0, 0, 1, 0, 0, 0, 1]

    slice_z_origin = sorted(slice_z_origin)
    if len(slice_z_origin) > 1:
        slice_thickness = np.median(np.abs(np.diff(np.asarray(slice_z_origin, float))))

    elif len(slice_z_origin) == 1:
        slice_thickness = slice_z_origin[0]

    image.SetSpacing((float(pixel_spacing[0]), float(pixel_spacing[1]), float(slice_thickness)))
    image.SetDirection(direction)
    if dicom_files[0]['ds'].Modality == 'CT' and np.min(sitk.GetArrayFromImage(image)) >= 0:
        error_msg = f'Non-negative CT intensity. SITK failed to convert CT into HU for {dicom_files[0]["file_path"]}. The patient is excluded from analysis'
        raise DataStructureError(error_msg)

    return image


def extract_dicom_mask(rtstruct_path, roi_name, image):
    def generate_mask_array(contours, sitk_image):

        # Get image dimensions: (width, height, depth)
        width, height, depth = sitk_image.GetSize()
        # Create an empty 3D mask with shape (depth, height, width)
        mask_array = np.zeros((depth, height, width), dtype=np.uint8)

        for contour in contours:
            # Normalize contour type string
            contour_type = contour['type'].upper().replace('_', '').strip()
            if contour_type not in ['CLOSEDPLANAR', 'INTERPOLATEDPLANAR', 'CLOSEDPLANARXOR']:
                continue

            points = contour['points']
            num_points = len(points['x'])
            # Transform all physical points to continuous index coordinates
            transformed_points = np.array([
                sitk_image.TransformPhysicalPointToContinuousIndex(
                    (points['x'][i], points['y'][i], points['z'][i])
                )
                for i in range(num_points)
            ])

            # Compute rounded z indices for each point
            z_indices = np.rint(transformed_points[:, 2]).astype(int)

            # Prepare polygon coordinates for x and y. Note: polygon2mask expects (row, col) = (y, x)
            polygon_coords = np.column_stack((transformed_points[:, 1], transformed_points[:, 0]))
            mask_layer = draw.polygon2mask((height, width), polygon_coords)

            # Combine the mask on each relevant slice:
            # Use XOR for "CLOSEDPLANARXOR" contours; for others, simply add (logical OR).
            for z in z_indices:
                if contour_type == 'CLOSEDPLANARXOR':
                    mask_array[z] = np.logical_xor(mask_array[z], mask_layer).astype(np.uint8)
                else:
                    mask_array[z] = np.logical_or(mask_array[z], mask_layer).astype(np.uint8)

        return mask_array

    def get_contour_data(file_path, selected_roi):
        def get_contour_coord(metadata, current_roi_sequence, skip_contours_bool=False):
            contour_info = {
                'name': getattr(metadata[current_roi_sequence.ReferencedROINumber], 'ROIName', 'unknown'),
                'roi_number': current_roi_sequence.ReferencedROINumber,
                'referenced_frame': getattr(metadata[current_roi_sequence.ReferencedROINumber],
                                            'ReferencedFrameOfReferenceUID', 'unknown'),
                'display_color': getattr(current_roi_sequence, 'ROIDisplayColor', [])
            }

            if not skip_contours_bool and hasattr(current_roi_sequence, 'ContourSequence'):
                contour_info['sequence'] = [{
                    'type': getattr(contour, 'ContourGeometricType', 'unknown'),
                    'points': {
                        'x': [contour.ContourData[i] for i in range(0, len(contour.ContourData), 3)],
                        'y': [contour.ContourData[i + 1] for i in range(0, len(contour.ContourData), 3)],
                        'z': [contour.ContourData[i + 2] for i in range(0, len(contour.ContourData), 3)]
                    }
                } for contour in current_roi_sequence.ContourSequence]

            return contour_info

        dicom_data = pydicom.dcmread(file_path)
        if not hasattr(dicom_data, 'StructureSetROISequence'):
            raise InvalidDicomError()

        contour_data = None
        metadata_map = {data.ROINumber: data for data in dicom_data.StructureSetROISequence}
        for roi_sequence in dicom_data.ROIContourSequence:
            roi_name = getattr(metadata_map[roi_sequence.ReferencedROINumber], 'ROIName', 'unknown')
            if roi_name == selected_roi:
                contour_data = get_contour_coord(metadata_map, roi_sequence)
                break

        return contour_data

    rt_struct = get_contour_data(rtstruct_path, roi_name)
    if rt_struct:
        mask = generate_mask_array(rt_struct['sequence'], image)
        return Image(array=mask,
                     origin=image.GetOrigin(),
                     spacing=np.array(image.GetSpacing()),
                     direction=image.GetDirection(),
                     shape=image.GetSize())
    else:
        return Image()


def get_all_structure_names(rtstruct_path):
    """Extracts all structure names from an RTSTRUCT DICOM file.

    Args:
        rtstruct_path (str): Path to the RTSTRUCT DICOM file.

    Returns:
        list: A list of structure names.

    Raises:
        InvalidDicomError: If the DICOM file does not have a StructureSetROISequence attribute.
    """
    # Read the DICOM file
    dicom_data = pydicom.dcmread(rtstruct_path)

    # Check if the file contains a StructureSetROISequence
    if not hasattr(dicom_data, 'StructureSetROISequence'):
        raise InvalidDicomError(f"The DICOM file at {rtstruct_path} is not a valid RTSTRUCT file.")

    # Map ROI numbers to metadata for quick lookup
    metadata_map = {roi_data.ROINumber: roi_data for roi_data in dicom_data.StructureSetROISequence}

    # Extract structure names
    structure_names = []
    if hasattr(dicom_data, 'ROIContourSequence'):
        for roi_sequence in dicom_data.ROIContourSequence:
            roi_number = roi_sequence.ReferencedROINumber
            roi_name = getattr(metadata_map.get(roi_number, {}), 'ROIName', 'unknown')
            structure_names.append(roi_name)

    return structure_names<|MERGE_RESOLUTION|>--- conflicted
+++ resolved
@@ -232,10 +232,6 @@
             warning_msg = f"An error occurred while processing file {file_path}: {str(e)}"
             warnings.warn(warning_msg, DataStructureWarning)
 
-<<<<<<< HEAD
-    dicom_files_info = remove_duplicate_slices(dicom_files_info)
-    dicom_files_info = sort_by_geometric_position(dicom_files_info)
-=======
     if len(list(set(acquisition_numbers))) > 1:
         acquisition_number = max(set(acquisition_numbers), key=acquisition_numbers.count)
 
@@ -247,8 +243,9 @@
         dicom_files_info = filtered_dicom_files_info
         warning_msg = f"The series contains multiple acquisition numbers; the most frequent one will be taken."
         warnings.warn(warning_msg, DataStructureWarning)
->>>>>>> 80510c48
-
+
+    dicom_files_info = remove_duplicate_slices(dicom_files_info)
+    dicom_files_info = sort_by_geometric_position(dicom_files_info)
     return dicom_files_info
 
 
